--- conflicted
+++ resolved
@@ -68,15 +68,9 @@
     "cli-progress": "^3.12.0",
     "compare-versions": "~6.1.0",
     "deep-diff": "~1.0.2",
-<<<<<<< HEAD
-    "diff": "^7.0.0",
-    "es-main": "~1.3.0",
-    "eslint": "~9.23.0",
-=======
     "diff": "^8.0.2",
     "es-main": "~1.4.0",
     "eslint": "~9.31.0",
->>>>>>> 1c76ab96
     "eslint-import-resolver-typescript": "^4.2.0",
     "eslint-plugin-import": "~2.32.0",
     "eslint-plugin-jsdoc": "~52.0.1",
